# Environment variables
.env
.env.local
.env.development
.env.test
.env.production
.env.*

# ChromaDB database files
chroma_db/
*.sqlite3
*.db

#zip files
*.zip

# Data files and directories
data/
!src/data/
*.json
*.txt
!requirements.txt
*.csv
*.xlsx
*.parquet

# Log files
*.log
logs/
*.log.*

# Python
__pycache__/
*.py[cod]
*$py.class
*.so
.Python
build/
develop-eggs/
dist/
downloads/
eggs/
.eggs/
lib/
lib64/
parts/
sdist/
var/
wheels/
pip-wheel-metadata/
share/python-wheels/
*.egg-info/
.installed.cfg
*.egg
MANIFEST

# PyInstaller
*.manifest
*.spec

# Unit test / coverage reports
htmlcov/
.tox/
.nox/
.coverage
.coverage.*
.cache
nosetests.xml
coverage.xml
*.cover
*.py,cover
.hypothesis/
.pytest_cache/

# Virtual environments
.env
.venv
env/
venv/
ENV/
env.bak/
venv.bak/

# IDEs and editors
.vscode/
.idea/
*.swp
*.swo
*~
.DS_Store
Thumbs.db

# Jupyter Notebook
.ipynb_checkpoints

# IPython
profile_default/
ipython_config.py

# Spyder project settings
.spyderproject
.spyproject

# Rope project settings
.ropeproject

# mkdocs documentation
/site

# mypy
.mypy_cache/
.dmypy.json
dmypy.json

# Temporary files
*.tmp
*.temp
temp/
tmp/

# API keys and secrets
secrets.json
api_keys.txt
credentials.json

# Model files (if any large ML models are downloaded)
*.pkl
*.joblib
*.model
models/

# Node.js (if using any JS tools)
node_modules/
npm-debug.log*
yarn-debug.log*
yarn-error.log*

# OS generated files
.DS_Store
.DS_Store?
._*
.Spotlight-V100
.Trashes
ehthumbs.db
Thumbs.db 
<<<<<<< HEAD
pk_ai_env
=======

#redis file
*.rdb

#md files
*.md
>>>>>>> bc648d75
<|MERGE_RESOLUTION|>--- conflicted
+++ resolved
@@ -143,13 +143,10 @@
 .Trashes
 ehthumbs.db
 Thumbs.db 
-<<<<<<< HEAD
 pk_ai_env
-=======
 
 #redis file
 *.rdb
 
 #md files
-*.md
->>>>>>> bc648d75
+*.md